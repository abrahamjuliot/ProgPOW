#include <QtCore/QtCore>
#include <QtWebKitWidgets/QWebFrame>
#include <libdevcrypto/FileSystem.h>
#include <libevmface/Instruction.h>
#include <liblll/Compiler.h>
#include <libethereum/Client.h>
#include <libethereum/EthereumHost.h>
#include <libp2p/Host.h>
#include "QEthereum.h"
using namespace std;
using namespace dev;
using namespace dev::eth;

dev::bytes toBytes(QString const& _s)
{
	if (_s.startsWith("0x"))
		// Hex
		return dev::fromHex(_s.mid(2).toStdString());
	else if (!_s.contains(QRegExp("[^0-9]")))
		// Decimal
		return dev::toCompactBigEndian(dev::bigint(_s.toStdString()));
	else
	{
		// Binary
		cwarn << "THIS FUNCTIONALITY IS DEPRECATED. DO NOT ASSUME ASCII/BINARY-STRINGS WILL BE ACCEPTED. USE eth.fromAscii().";
		return asBytes(_s);
	}
}

QString padded(QString const& _s, unsigned _l, unsigned _r)
{
	dev::bytes b = toBytes(_s);
	while (b.size() < _l)
		b.insert(b.begin(), 0);
	while (b.size() < _r)
		b.push_back(0);
	return asQString(dev::asBytes(dev::asString(b).substr(b.size() - max(_l, _r))));
}

//"0xff".bin().unbin()

QString padded(QString const& _s, unsigned _l)
{
	if (_s.startsWith("0x") || !_s.contains(QRegExp("[^0-9]")))
		// Numeric: pad to right
		return padded(_s, _l, _l);
	else
		// Text: pad to the left
		return padded(_s, 0, _l);
}

QString unpadded(QString _s)
{
	while (_s.size() && _s.endsWith(QChar(0)))
		_s.chop(1);
	return _s;
}

QEthereum::QEthereum(QObject* _p, eth::Interface* _c, QList<dev::KeyPair> _accounts):
	QObject(_p), m_client(_c)
{
	// required to prevent crash on osx when performing addto/evaluatejavascript calls
	moveToThread(_p->thread());
	setAccounts(_accounts);
}

QEthereum::~QEthereum()
{
	clearWatches();
}

void QEthereum::clientDieing()
{
	clearWatches();
	m_client = nullptr;
}

void QEthereum::clearWatches()
{
	if (m_client)
		for (auto i: m_watches)
			m_client->uninstallWatch(i);
	m_watches.clear();
}

eth::Interface* QEthereum::client() const
{
	return m_client;
}

QString QEthereum::lll(QString _s) const
{
	return toQJS(dev::eth::compileLLL(_s.toStdString()));
}

QString QDev::sha3(QString _s) const
{
	return toQJS(dev::sha3(toBytes(_s)));
}

QString QDev::sha3(QString _s1, QString _s2) const
{
	return toQJS(dev::sha3(asBytes(padded(_s1, 32)) + asBytes(padded(_s2, 32))));
}

QString QDev::sha3(QString _s1, QString _s2, QString _s3) const
{
	return toQJS(dev::sha3(asBytes(padded(_s1, 32)) + asBytes(padded(_s2, 32)) + asBytes(padded(_s3, 32))));
}

QString QDev::offset(QString _s, int _i) const
{
	return toQJS(toU256(_s) + _i);
}

QString QEthereum::coinbase() const
{
	return m_client ? toQJS(client()->address()) : "";
}

unsigned QEthereum::number() const
{
	return client() ? client()->number() + 1 : 0;
}

QStringList QEthereum::accounts() const
{
	QStringList ret;
	for (auto i: m_accounts)
		ret.push_back(toQJS(i.first));
	return ret;
}

void QEthereum::setCoinbaseImpl(QString _a)
{
	if (m_client && client()->address() != toAddress(_a))
	{
		client()->setAddress(toAddress(_a));
		coinbaseChanged();
	}
}

void QEthereum::setDefault(int _block)
{
	if (m_client)
		m_client->setDefault(_block);
}

int QEthereum::getDefault() const
{
	return m_client ? m_client->getDefault() : 0;
}

QString QEthereum::balanceAt(QString _a) const
{
	return m_client ? toQJS(client()->balanceAt(toAddress(_a))) : "";
}

QString QEthereum::balanceAt(QString _a, int _block) const
{
	return m_client ? toQJS(client()->balanceAt(toAddress(_a), _block)) : "";
}

QString QEthereum::stateAt(QString _a, QString _p) const
{
	return m_client ? toQJS(client()->stateAt(toAddress(_a), toU256(_p))) : "";
}

QString QEthereum::stateAt(QString _a, QString _p, int _block) const
{
	return m_client ? toQJS(client()->stateAt(toAddress(_a), toU256(_p), _block)) : "";
}

QString QEthereum::codeAt(QString _a) const
{
	return m_client ? ::fromBinary(client()->codeAt(toAddress(_a))) : "";
}

QString QEthereum::codeAt(QString _a, int _block) const
{
	return m_client ? ::fromBinary(client()->codeAt(toAddress(_a), _block)) : "";
}

double QEthereum::countAt(QString _a) const
{
	return m_client ? (double)(uint64_t)client()->countAt(toAddress(_a)) : 0;
}

double QEthereum::countAt(QString _a, int _block) const
{
	return m_client ? (double)(uint64_t)client()->countAt(toAddress(_a), _block) : 0;
}

static dev::eth::MessageFilter toMessageFilter(QString _json)
{
	dev::eth::MessageFilter filter;

	QJsonObject f = QJsonDocument::fromJson(_json.toUtf8()).object();
	if (f.contains("earliest"))
		filter.withEarliest(f["earliest"].toInt());
	if (f.contains("latest"))
		filter.withLatest(f["latest"].toInt());
	if (f.contains("max"))
		filter.withMax(f["max"].toInt());
	if (f.contains("skip"))
		filter.withSkip(f["skip"].toInt());
	if (f.contains("from"))
	{
		if (f["from"].isArray())
			for (auto i: f["from"].toArray())
				filter.from(toAddress(i.toString()));
		else
			filter.from(toAddress(f["from"].toString()));
	}
	if (f.contains("to"))
	{
		if (f["to"].isArray())
			for (auto i: f["to"].toArray())
				filter.to(toAddress(i.toString()));
		else
			filter.to(toAddress(f["to"].toString()));
	}
	if (f.contains("altered"))
	{
		if (f["altered"].isArray())
			for (auto i: f["altered"].toArray())
				if (i.isObject())
					filter.altered(toAddress(i.toObject()["id"].toString()), toU256(i.toObject()["at"].toString()));
				else
					filter.altered(toAddress(i.toString()));
		else
			if (f["altered"].isObject())
				filter.altered(toAddress(f["altered"].toObject()["id"].toString()), toU256(f["altered"].toObject()["at"].toString()));
			else
				filter.altered(toAddress(f["altered"].toString()));
	}
	return filter;
}

struct TransactionSkeleton
{
	Address from;
	Address to;
	u256 value;
	bytes data;
	u256 gas;
	u256 gasPrice;
};

static TransactionSkeleton toTransaction(QString _json)
{
	TransactionSkeleton ret;

	QJsonObject f = QJsonDocument::fromJson(_json.toUtf8()).object();
	if (f.contains("from"))
		ret.from = toAddress(f["from"].toString());
	if (f.contains("to"))
		ret.to = toAddress(f["to"].toString());
	if (f.contains("value"))
		ret.value = toU256(f["value"].toString());
	if (f.contains("gas"))
		ret.gas = toU256(f["gas"].toString());
	if (f.contains("gasPrice"))
		ret.gasPrice = toU256(f["gasPrice"].toString());
	if (f.contains("data") || f.contains("code") || f.contains("dataclose"))
	{
		if (f["data"].isString())
			ret.data = toBytes(f["data"].toString());
		else if (f["code"].isString())
			ret.data = toBytes(f["code"].toString());
		else if (f["data"].isArray())
			for (auto i: f["data"].toArray())
				dev::operator +=(ret.data, asBytes(padded(i.toString(), 32)));
		else if (f["code"].isArray())
			for (auto i: f["code"].toArray())
				dev::operator +=(ret.data, asBytes(padded(i.toString(), 32)));
		else if (f["dataclose"].isArray())
			for (auto i: f["dataclose"].toArray())
				dev::operator +=(ret.data, toBytes(i.toString()));
	}
	return ret;
}

static QString toJson(dev::eth::PastMessages const& _pms)
{
	QJsonArray jsonArray;
	for (dev::eth::PastMessage const& t: _pms)
	{
		QJsonObject v;
		v["input"] = ::fromBinary(t.input);
		v["output"] = ::fromBinary(t.output);
		v["to"] = toQJS(t.to);
		v["from"] = toQJS(t.from);
		v["origin"] = toQJS(t.origin);
		v["timestamp"] = (int)t.timestamp;
		v["coinbase"] = toQJS(t.coinbase);
		v["block"] = toQJS(t.block);
		QJsonArray path;
		for (int i: t.path)
			path.append(i);
		v["path"] = path;
		v["number"] = (int)t.number;
		jsonArray.append(v);
	}
	return QString::fromUtf8(QJsonDocument(jsonArray).toJson());
}

static QString toJson(dev::eth::BlockInfo const& _bi, dev::eth::BlockDetails const& _bd)
{
	QJsonObject v;
	v["hash"] = toQJS(_bi.hash);

	v["parentHash"] = toQJS(_bi.parentHash);
	v["sha3Uncles"] = toQJS(_bi.sha3Uncles);
	v["miner"] = toQJS(_bi.coinbaseAddress);
	v["stateRoot"] = toQJS(_bi.stateRoot);
	v["transactionsRoot"] = toQJS(_bi.transactionsRoot);
	v["difficulty"] = toQJS(_bi.difficulty);
	v["number"] = (int)_bi.number;
	v["minGasPrice"] = toQJS(_bi.minGasPrice);
	v["gasLimit"] = (int)_bi.gasLimit;
	v["gasUsed"] = (int)_bi.gasUsed;
	v["timestamp"] = (int)_bi.timestamp;
	v["extraData"] = ::fromBinary(_bi.extraData);
	v["nonce"] = toQJS(_bi.nonce);

	QJsonArray children;
	for (auto c: _bd.children)
		children.append(toQJS(c));
	v["children"] = children;
	v["totalDifficulty"] = toQJS(_bd.totalDifficulty);
	v["bloom"] = toQJS(_bd.bloom);
	return QString::fromUtf8(QJsonDocument(v).toJson());
}

static QString toJson(dev::eth::BlockInfo const& _bi)
{
	QJsonObject v;
	v["hash"] = toQJS(_bi.hash);
	v["parentHash"] = toQJS(_bi.parentHash);
	v["sha3Uncles"] = toQJS(_bi.sha3Uncles);
	v["miner"] = toQJS(_bi.coinbaseAddress);
	v["stateRoot"] = toQJS(_bi.stateRoot);
	v["transactionsRoot"] = toQJS(_bi.transactionsRoot);
	v["difficulty"] = toQJS(_bi.difficulty);
	v["number"] = (int)_bi.number;
	v["minGasPrice"] = toQJS(_bi.minGasPrice);
	v["gasLimit"] = (int)_bi.gasLimit;
	v["gasUsed"] = (int)_bi.gasUsed;
	v["timestamp"] = (int)_bi.timestamp;
	v["extraData"] = ::fromBinary(_bi.extraData);
	v["nonce"] = toQJS(_bi.nonce);

	return QString::fromUtf8(QJsonDocument(v).toJson());
}

static QString toJson(dev::eth::Transaction const& _bi)
{
	QJsonObject v;
	v["hash"] = toQJS(_bi.sha3());
	v["input"] = ::fromBinary(_bi.data);
	v["to"] = toQJS(_bi.receiveAddress);
	v["from"] = toQJS(_bi.sender());
	v["gas"] = (int)_bi.gas;
	v["gasPrice"] = toQJS(_bi.gasPrice);
	v["nonce"] = (int)_bi.nonce;
	v["value"] = toQJS(_bi.value);

	return QString::fromUtf8(QJsonDocument(v).toJson());
}

static dev::FixedHash<32>toHash(QString const & _json, dev::eth::Interface* _client)
{
	QJsonObject f = QJsonDocument::fromJson(_json.toUtf8()).object();
	dev::FixedHash<32> hash;
	if (f.contains("hash"))
		hash = ::toFixed<32>(f["hash"].toString());
	else if (f.contains("number"))
		hash =_client->hashFromNumber((unsigned)f["number"].toInt());
	return hash;
}

QString QEthereum::getBlockImpl(QString _json) const
{
	if (!client())
		return "";
	
	auto hash = toHash(_json, client());
	return toJson(client()->blockInfo(hash), client()->blockDetails(hash));
}

QString QEthereum::getTransactionImpl(QString _json, int _i) const
{
	if (!client())
		return "";

	auto hash = toHash(_json, client());
	return toJson(client()->transaction(hash, _i));
}

QString QEthereum::getUncleImpl(QString _json, int _i) const
{
	if (!client())
		return "";
	
	auto hash = toHash(_json, client());
	return toJson(client()->uncle(hash, _i));
}

QString QEthereum::getMessagesImpl(QString _json) const
{
	return m_client ? toJson(m_client->messages(toMessageFilter(_json))) : "";
}

bool QEthereum::isMining() const
{
	return m_client ? client()->isMining() : false;
}

void QEthereum::setMiningImpl(bool _l)
{
	if (m_client)
	{
		if (_l)
			client()->startMining();
		else
			client()->stopMining();
	}
}

<<<<<<< HEAD
QString QEthereum::doTransactImpl(QString _json)
=======
void QEthereum::setListening(bool)
{
	if (!m_client)
		return;
/*	if (_l)
		client()->startNetwork();
	else
		client()->stopNetwork();*/
}

void QEthereum::setAccounts(QList<dev::KeyPair> const& _l)
{
	m_accounts.clear();
	for (auto i: _l)
		m_accounts[i.address()] = i.secret();
	keysChanged();
}

unsigned QEthereum::peerCount() const
{
	return /*m_client ? (unsigned)client()->peerCount() :*/ 0;
}

QString QEthereum::doTransact(QString _json)
>>>>>>> 9b5120c7
{
	QString ret;
	if (!m_client)
		return ret;
	TransactionSkeleton t = toTransaction(_json);
	if (!t.from && m_accounts.size())
	{
		auto b = m_accounts.begin()->first;
		for (auto a: m_accounts)
			if (client()->balanceAt(a.first) > client()->balanceAt(b))
				b = a.first;
		t.from = b;
	}
	if (!m_accounts.count(t.from))
		return QString();
	if (!t.gasPrice)
		t.gasPrice = 10 * dev::eth::szabo;
	if (!t.gas)
		t.gas = min<u256>(client()->gasLimitRemaining(), client()->balanceAt(t.from) / t.gasPrice);

	cwarn << "Silently signing transaction from address" << t.from.abridged() << ": User validation hook goes here.";
	if (t.to)
		// TODO: insert validification hook here.
		client()->transact(m_accounts[t.from].secret(), t.value, t.to, t.data, t.gas, t.gasPrice);
	else
		ret = toQJS(client()->transact(t.from, t.value, t.data, t.gas, t.gasPrice));
	client()->flushTransactions();
	return ret;
}

QString QEthereum::doCallImpl(QString _json)
{
	if (!m_client)
		return QString();
	TransactionSkeleton t = toTransaction(_json);
	if (!t.from && m_accounts.size())
	{
		auto b = m_accounts.begin()->first;
		for (auto a: m_accounts)
			if (client()->balanceAt(a.first) > client()->balanceAt(b))
				b = a.first;
		t.from = b;
	}
	if (!m_accounts.count(t.from))
		return QString();
	if (!t.gasPrice)
		t.gasPrice = 10 * dev::eth::szabo;
	if (!t.gas)
		t.gas = min<u256>(client()->gasLimitRemaining(), client()->balanceAt(t.from) / t.gasPrice);
	bytes out = client()->call(m_accounts[t.from].secret(), t.value, t.to, t.data, t.gas, t.gasPrice);
	return asQString(out);
}

unsigned QEthereum::newWatch(QString _json)
{
	if (!m_client)
		return (unsigned)-1;
	unsigned ret;
	if (_json == "chain")
		ret = m_client->installWatch(dev::eth::ChainChangedFilter);
	else if (_json == "pending")
		ret = m_client->installWatch(dev::eth::PendingChangedFilter);
	else
		ret = m_client->installWatch(toMessageFilter(_json));
	m_watches.push_back(ret);
	return ret;
}

QString QEthereum::watchMessages(unsigned _w)
{
	if (!m_client)
		return "";
	return toJson(m_client->messages(_w));
}

void QEthereum::killWatch(unsigned _w)
{
	if (!m_client)
		return;
	m_client->uninstallWatch(_w);
	std::remove(m_watches.begin(), m_watches.end(), _w);
}

void QEthereum::poll()
{
	if (!m_client)
		return;
	for (auto w: m_watches)
		if (m_client->checkWatch(w))
			emit watchChanged(w);
}

QPeer2Peer::QPeer2Peer(QObject *_p, dev::p2p::Host *_p2p): QObject(_p), m_p2p(_p2p)
{
}

QPeer2Peer::~QPeer2Peer()
{
}

bool QPeer2Peer::isListening() const
{
	return m_p2p ? m_p2p->isStarted() : false;
}

void QPeer2Peer::setListeningImpl(bool _l)
{
	if (!m_p2p)
		return;
	if (_l)
		m_p2p->start();
	else
		m_p2p->stop();
}


unsigned QPeer2Peer::peerCount() const
{
	return m_p2p ? (unsigned)m_p2p->peerCount() : 0;
}

// TODO: repot and hook all these up.

QWhisper::QWhisper(QObject* _p, std::shared_ptr<dev::shh::Interface> const& _c): QObject(_p), m_face(_c)
{
}

QWhisper::~QWhisper()
{
}

// probably want a better way of doing this. somehow guarantee that the face() will always be available as long as this object is.
struct NoInterface: public Exception {};

std::shared_ptr<dev::shh::Interface> QWhisper::face() const
{
	auto ret = m_face.lock();
	if (!ret)
		throw NoInterface();
	return ret;
}

void QWhisper::faceDieing()
{

}

void QWhisper::send(QString /*dev::Address*/ _dest, QString /*ev::KeyPair*/ _from, QString /*dev::h256 const&*/ _topic, QString /*dev::bytes const&*/ _payload)
{
	(void)_dest;
	(void)_from;
	(void)_topic;
	(void)_payload;
}

unsigned QWhisper::newWatch(QString _json)
{
	(void)_json;
	return 0;
}

QString QWhisper::watchMessages(unsigned _w)
{
	(void)_w;
	return "";
}

void QWhisper::killWatch(unsigned _w)
{
	(void)_w;
}

void QWhisper::clearWatches()
{
}

void QWhisper::poll()
{
}

// extra bits needed to link on VS
#ifdef _MSC_VER

// include moc file, ofuscated to hide from automoc
#include\
"moc_QEthereum.cpp"

#endif<|MERGE_RESOLUTION|>--- conflicted
+++ resolved
@@ -428,19 +428,6 @@
 	}
 }
 
-<<<<<<< HEAD
-QString QEthereum::doTransactImpl(QString _json)
-=======
-void QEthereum::setListening(bool)
-{
-	if (!m_client)
-		return;
-/*	if (_l)
-		client()->startNetwork();
-	else
-		client()->stopNetwork();*/
-}
-
 void QEthereum::setAccounts(QList<dev::KeyPair> const& _l)
 {
 	m_accounts.clear();
@@ -449,13 +436,7 @@
 	keysChanged();
 }
 
-unsigned QEthereum::peerCount() const
-{
-	return /*m_client ? (unsigned)client()->peerCount() :*/ 0;
-}
-
-QString QEthereum::doTransact(QString _json)
->>>>>>> 9b5120c7
+QString QEthereum::doTransactImpl(QString _json)
 {
 	QString ret;
 	if (!m_client)
