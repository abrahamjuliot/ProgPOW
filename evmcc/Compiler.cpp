
#include "Compiler.h"

#include <boost/dynamic_bitset.hpp>

#include <llvm/IR/IRBuilder.h>
#include <llvm/IR/CFG.h>

#include <libevmface/Instruction.h>

#include "Type.h"
#include "Memory.h"
#include "Ext.h"
#include "GasMeter.h"

namespace evmcc
{

using dev::eth::Instruction;
using namespace dev::eth; // We should move all the JIT code into dev::eth namespace


Compiler::Compiler()
	: m_finalBlock(nullptr)
	, m_badJumpBlock(nullptr)
{
	Type::init(llvm::getGlobalContext());
}

void Compiler::createBasicBlocks(const dev::bytes& bytecode)
{
	std::set<ProgramCounter> splitPoints; // Sorted collections of instruction indices where basic blocks start/end
	splitPoints.insert(0);	// First basic block

	std::map<ProgramCounter, ProgramCounter> directJumpTargets;
	std::vector<ProgramCounter> indirectJumpTargets;
	boost::dynamic_bitset<> validJumpTargets(bytecode.size());

	for (auto curr = bytecode.cbegin(); curr != bytecode.cend(); ++curr)
	{
		using dev::eth::Instruction;

		ProgramCounter currentPC = curr - bytecode.cbegin();
		validJumpTargets[currentPC] = 1;

		auto inst = static_cast<Instruction>(*curr);
		switch (inst)
		{
		case Instruction::PUSH1:
		case Instruction::PUSH2:
		case Instruction::PUSH3:
		case Instruction::PUSH4:
		case Instruction::PUSH5:
		case Instruction::PUSH6:
		case Instruction::PUSH7:
		case Instruction::PUSH8:
		case Instruction::PUSH9:
		case Instruction::PUSH10:
		case Instruction::PUSH11:
		case Instruction::PUSH12:
		case Instruction::PUSH13:
		case Instruction::PUSH14:
		case Instruction::PUSH15:
		case Instruction::PUSH16:
		case Instruction::PUSH17:
		case Instruction::PUSH18:
		case Instruction::PUSH19:
		case Instruction::PUSH20:
		case Instruction::PUSH21:
		case Instruction::PUSH22:
		case Instruction::PUSH23:
		case Instruction::PUSH24:
		case Instruction::PUSH25:
		case Instruction::PUSH26:
		case Instruction::PUSH27:
		case Instruction::PUSH28:
		case Instruction::PUSH29:
		case Instruction::PUSH30:
		case Instruction::PUSH31:
		case Instruction::PUSH32:
		{
			auto numBytes = static_cast<size_t>(inst) - static_cast<size_t>(Instruction::PUSH1) + 1;
			auto next = curr + numBytes + 1;
			if (next >= bytecode.cend())
				break;

			auto nextInst = static_cast<Instruction>(*next);

			if (nextInst == Instruction::JUMP || nextInst == Instruction::JUMPI)
			{
				// Compute target PC of the jump.
				dev::u256 val = 0;
				for (auto iter = curr + 1; iter < next; ++iter)
				{
					val <<= 8;
					val |= *iter;
				}

				// Create a block for the JUMP target.
				ProgramCounter targetPC = val.convert_to<ProgramCounter>();
				if (targetPC > bytecode.size())
					targetPC = bytecode.size();
				splitPoints.insert(targetPC);

				ProgramCounter jumpPC = (next - bytecode.cbegin());
				directJumpTargets[jumpPC] = targetPC;
			}

			curr += numBytes;
			break;
		}

		case Instruction::JUMPDEST:
		{
			// A basic block starts here.
			splitPoints.insert(currentPC);
			indirectJumpTargets.push_back(currentPC);
			break;
		}

		case Instruction::JUMP:
		case Instruction::JUMPI:
		case Instruction::RETURN:
		case Instruction::STOP:
		case Instruction::SUICIDE:
		{
			// Create a basic block starting at the following instruction.
			if (curr + 1 < bytecode.cend())
			{
				splitPoints.insert(currentPC + 1);
			}
			break;
		}

		default:
			break;
		}
	}

	// Remove split points generated from jumps out of code or into data.
	for (auto it = splitPoints.cbegin(); it != splitPoints.cend(); )
	{
		if (*it > bytecode.size() || !validJumpTargets[*it])
			it = splitPoints.erase(it);
		else
			++it;
	}

	for (auto it = splitPoints.cbegin(); it != splitPoints.cend(); )
	{
		auto beginInstIdx = *it;
		++it;
		auto endInstIdx = it != splitPoints.cend() ? *it : bytecode.size();
		basicBlocks.emplace(std::piecewise_construct, std::forward_as_tuple(beginInstIdx), std::forward_as_tuple(beginInstIdx, endInstIdx, m_mainFunc));
	}

	m_finalBlock = std::make_unique<BasicBlock>("FinalBlock", m_mainFunc);
	m_badJumpBlock = std::make_unique<BasicBlock>("BadJumpBlock", m_mainFunc);
	m_jumpTableBlock = std::make_unique<BasicBlock>("JumpTableBlock", m_mainFunc);

	for (auto it = directJumpTargets.cbegin(); it != directJumpTargets.cend(); ++it)
	{
		auto blockIter = basicBlocks.find(it->second);
		if (blockIter != basicBlocks.end())
		{
			m_directJumpTargets[it->first] = &(blockIter->second);
		}
		else
		{
			std::cerr << "Bad JUMP at PC " << it->first
					  << ": " << it->second << " is not a valid PC\n";
			m_directJumpTargets[it->first] = m_badJumpBlock.get();
		}
	}

	for (auto it = indirectJumpTargets.cbegin(); it != indirectJumpTargets.cend(); ++it)
	{
		m_indirectJumpTargets.push_back(&basicBlocks.find(*it)->second);
	}
}

std::unique_ptr<llvm::Module> Compiler::compile(const dev::bytes& bytecode)
{
	using namespace llvm;

	auto& context = getGlobalContext();
	auto module = std::make_unique<Module>("main", context);
	IRBuilder<> builder(context);

	// Create main function
	const auto i32Ty = builder.getInt32Ty();
	//Type* retTypeElems[] = {i32Ty, i32Ty};
	//auto retType = StructType::create(retTypeElems, "MemRef", true);
	m_mainFunc = Function::Create(FunctionType::get(builder.getInt64Ty(), false), Function::ExternalLinkage, "main", module.get());

	// Create the basic blocks.
	auto entryBlock = llvm::BasicBlock::Create(context, "entry", m_mainFunc);
	builder.SetInsertPoint(entryBlock);
	createBasicBlocks(bytecode);

	// Init runtime structures.
<<<<<<< HEAD
	Memory memory(builder, module.get());
	Ext ext(builder, module.get());
=======
>>>>>>> d5f7de4a
	GasMeter gasMeter(builder, module.get());
	Memory memory(builder, module.get(), gasMeter);
	Ext ext(builder, module.get());

	// Jump to first instruction
	builder.CreateBr(basicBlocks.begin()->second);

	for (auto basicBlockPairIt = basicBlocks.begin(); basicBlockPairIt != basicBlocks.end(); ++basicBlockPairIt)
	{
		auto& basicBlock = basicBlockPairIt->second;
		auto& stack = basicBlock.getStack();
		builder.SetInsertPoint(basicBlock);

		for (auto currentPC = basicBlock.begin(); currentPC != basicBlock.end(); ++currentPC)
		{
			auto inst = static_cast<Instruction>(bytecode[currentPC]);

			gasMeter.count(inst);

			switch (inst)
			{

			case Instruction::ADD:
			{
				auto lhs = stack.pop();
				auto rhs = stack.pop();
				auto result = builder.CreateAdd(lhs, rhs);
				stack.push(result);
				break;
			}

			case Instruction::SUB:
			{
				auto lhs = stack.pop();
				auto rhs = stack.pop();
				auto result = builder.CreateSub(lhs, rhs);
				stack.push(result);
				break;
			}

			case Instruction::MUL:
			{
				auto lhs256 = stack.pop();
				auto rhs256 = stack.pop();
				auto lhs128 = builder.CreateTrunc(lhs256, Type::lowPrecision);
				auto rhs128 = builder.CreateTrunc(rhs256, Type::lowPrecision);
				auto res128 = builder.CreateMul(lhs128, rhs128);
				auto res256 = builder.CreateZExt(res128, Type::i256);
				stack.push(res256);
				break;
			}

			case Instruction::DIV:
			{
				auto lhs256 = stack.pop();
				auto rhs256 = stack.pop();
				auto lhs128 = builder.CreateTrunc(lhs256, Type::lowPrecision);
				auto rhs128 = builder.CreateTrunc(rhs256, Type::lowPrecision);
				auto res128 = builder.CreateUDiv(lhs128, rhs128);
				auto res256 = builder.CreateZExt(res128, Type::i256);
				stack.push(res256);
				break;
			}

			case Instruction::SDIV:
			{
				auto lhs256 = stack.pop();
				auto rhs256 = stack.pop();
				auto lhs128 = builder.CreateTrunc(lhs256, Type::lowPrecision);
				auto rhs128 = builder.CreateTrunc(rhs256, Type::lowPrecision);
				auto res128 = builder.CreateSDiv(lhs128, rhs128);
				auto res256 = builder.CreateSExt(res128, Type::i256);
				stack.push(res256);
				break;
			}

			case Instruction::MOD:
			{
				auto lhs256 = stack.pop();
				auto rhs256 = stack.pop();
				auto lhs128 = builder.CreateTrunc(lhs256, Type::lowPrecision);
				auto rhs128 = builder.CreateTrunc(rhs256, Type::lowPrecision);
				auto res128 = builder.CreateURem(lhs128, rhs128);
				auto res256 = builder.CreateZExt(res128, Type::i256);
				stack.push(res256);
				break;
			}

			case Instruction::SMOD:
			{
				auto lhs256 = stack.pop();
				auto rhs256 = stack.pop();
				auto lhs128 = builder.CreateTrunc(lhs256, Type::lowPrecision);
				auto rhs128 = builder.CreateTrunc(rhs256, Type::lowPrecision);
				auto res128 = builder.CreateSRem(lhs128, rhs128);
				auto res256 = builder.CreateSExt(res128, Type::i256);
				stack.push(res256);
				break;
			}

			case Instruction::EXP:
			{
				auto left = stack.pop();
				auto right = stack.pop();
				auto ret = ext.exp(left, right);
				stack.push(ret);
				break;
			}

			case Instruction::NEG:
			{
				auto top = stack.pop();
				auto zero = ConstantInt::get(Type::i256, 0);
				auto res = builder.CreateSub(zero, top);
				stack.push(res);
				break;
			}

			case Instruction::LT:
			{
				auto lhs = stack.pop();
				auto rhs = stack.pop();
				auto res1 = builder.CreateICmpULT(lhs, rhs);
				auto res256 = builder.CreateZExt(res1, Type::i256);
				stack.push(res256);
				break;
			}

			case Instruction::GT:
			{
				auto lhs = stack.pop();
				auto rhs = stack.pop();
				auto res1 = builder.CreateICmpUGT(lhs, rhs);
				auto res256 = builder.CreateZExt(res1, Type::i256);
				stack.push(res256);
				break;
			}

			case Instruction::SLT:
			{
				auto lhs = stack.pop();
				auto rhs = stack.pop();
				auto res1 = builder.CreateICmpSLT(lhs, rhs);
				auto res256 = builder.CreateZExt(res1, Type::i256);
				stack.push(res256);
				break;
			}

			case Instruction::SGT:
			{
				auto lhs = stack.pop();
				auto rhs = stack.pop();
				auto res1 = builder.CreateICmpSGT(lhs, rhs);
				auto res256 = builder.CreateZExt(res1, Type::i256);
				stack.push(res256);
				break;
			}

			case Instruction::EQ:
			{
				auto lhs = stack.pop();
				auto rhs = stack.pop();
				auto res1 = builder.CreateICmpEQ(lhs, rhs);
				auto res256 = builder.CreateZExt(res1, Type::i256);
				stack.push(res256);
				break;
			}

			case Instruction::NOT:
			{
				auto top = stack.pop();
				auto zero = ConstantInt::get(Type::i256, 0);
				auto iszero = builder.CreateICmpEQ(top, zero, "iszero");
				auto result = builder.CreateZExt(iszero, Type::i256);
				stack.push(result);
				break;
			}

			case Instruction::AND:
			{
				auto lhs = stack.pop();
				auto rhs = stack.pop();
				auto res = builder.CreateAnd(lhs, rhs);
				stack.push(res);
				break;
			}

			case Instruction::OR:
			{
				auto lhs = stack.pop();
				auto rhs = stack.pop();
				auto res = builder.CreateOr(lhs, rhs);
				stack.push(res);
				break;
			}

			case Instruction::XOR:
			{
				auto lhs = stack.pop();
				auto rhs = stack.pop();
				auto res = builder.CreateXor(lhs, rhs);
				stack.push(res);
				break;
			}

			case Instruction::BYTE:
			{
				const auto byteNum = stack.pop();
				auto value = stack.pop();

				/*
				if (byteNum < 32)	- use select
				{
				value <<= byteNum*8
				value >>= 31*8
				push value
				}
				else push 0
				*/

				// TODO: Shifting by 0 gives wrong results as of this bug http://llvm.org/bugs/show_bug.cgi?id=16439

				auto shbits = builder.CreateShl(byteNum, builder.getIntN(256, 3));
				value = builder.CreateShl(value, shbits);
				value = builder.CreateLShr(value, builder.getIntN(256, 31 * 8));

				auto byteNumValid = builder.CreateICmpULT(byteNum, builder.getIntN(256, 32));
				value = builder.CreateSelect(byteNumValid, value, builder.getIntN(256, 0));
				stack.push(value);

				break;
			}

			case Instruction::SHA3:
			{
				auto inOff = stack.pop();
				auto inSize = stack.pop();
				auto hash = ext.sha3(inOff, inSize);
				stack.push(hash);
			}

			case Instruction::POP:
			{
				stack.pop();
				break;
			}

			case Instruction::PUSH1:
			case Instruction::PUSH2:
			case Instruction::PUSH3:
			case Instruction::PUSH4:
			case Instruction::PUSH5:
			case Instruction::PUSH6:
			case Instruction::PUSH7:
			case Instruction::PUSH8:
			case Instruction::PUSH9:
			case Instruction::PUSH10:
			case Instruction::PUSH11:
			case Instruction::PUSH12:
			case Instruction::PUSH13:
			case Instruction::PUSH14:
			case Instruction::PUSH15:
			case Instruction::PUSH16:
			case Instruction::PUSH17:
			case Instruction::PUSH18:
			case Instruction::PUSH19:
			case Instruction::PUSH20:
			case Instruction::PUSH21:
			case Instruction::PUSH22:
			case Instruction::PUSH23:
			case Instruction::PUSH24:
			case Instruction::PUSH25:
			case Instruction::PUSH26:
			case Instruction::PUSH27:
			case Instruction::PUSH28:
			case Instruction::PUSH29:
			case Instruction::PUSH30:
			case Instruction::PUSH31:
			case Instruction::PUSH32:
			{
				auto numBytes = static_cast<size_t>(inst)-static_cast<size_t>(Instruction::PUSH1) + 1;
				auto value = llvm::APInt(256, 0);
				for (decltype(numBytes) i = 0; i < numBytes; ++i)	// TODO: Use pc as iterator
				{
					++currentPC;
					value <<= 8;
					value |= bytecode[currentPC];
				}
				auto c = builder.getInt(value);
				stack.push(c);
				break;
			}

			case Instruction::DUP1:
			case Instruction::DUP2:
			case Instruction::DUP3:
			case Instruction::DUP4:
			case Instruction::DUP5:
			case Instruction::DUP6:
			case Instruction::DUP7:
			case Instruction::DUP8:
			case Instruction::DUP9:
			case Instruction::DUP10:
			case Instruction::DUP11:
			case Instruction::DUP12:
			case Instruction::DUP13:
			case Instruction::DUP14:
			case Instruction::DUP15:
			case Instruction::DUP16:
			{
				auto index = static_cast<size_t>(inst)-static_cast<size_t>(Instruction::DUP1);
				stack.dup(index);
				break;
			}

			case Instruction::SWAP1:
			case Instruction::SWAP2:
			case Instruction::SWAP3:
			case Instruction::SWAP4:
			case Instruction::SWAP5:
			case Instruction::SWAP6:
			case Instruction::SWAP7:
			case Instruction::SWAP8:
			case Instruction::SWAP9:
			case Instruction::SWAP10:
			case Instruction::SWAP11:
			case Instruction::SWAP12:
			case Instruction::SWAP13:
			case Instruction::SWAP14:
			case Instruction::SWAP15:
			case Instruction::SWAP16:
			{
				auto index = static_cast<size_t>(inst)-static_cast<size_t>(Instruction::SWAP1) + 1;
				stack.swap(index);
				break;
			}

			case Instruction::MLOAD:
			{
				auto addr = stack.pop();
				auto word = memory.loadWord(addr);
				stack.push(word);
				break;
			}

			case Instruction::MSTORE:
			{
				auto addr = stack.pop();
				auto word = stack.pop();
				memory.storeWord(addr, word);
				break;
			}

			case Instruction::MSTORE8:
			{
				auto addr = stack.pop();
				auto word = stack.pop();
				memory.storeByte(addr, word);
				break;
			}

			case Instruction::MSIZE:
			{
				auto word = memory.getSize();
				stack.push(word);
				break;
			}

			case Instruction::SLOAD:
			{
				auto index = stack.pop();
				auto value = ext.store(index);
				stack.push(value);
				break;
			}

			case Instruction::SSTORE:
			{
				auto index = stack.pop();
				auto value = stack.pop();
				ext.setStore(index, value);
				break;
			}

			case Instruction::JUMP:
			case Instruction::JUMPI:
			{
				// Generate direct jump iff:
				// 1. this is not the first instruction in the block
				// 2. m_directJumpTargets[currentPC] is defined (meaning that the previous instruction is a PUSH)
				// Otherwise generate a indirect jump (a switch).
				BasicBlock* targetBlock = nullptr;
				if (currentPC != basicBlock.begin())
				{
					auto pairIter = m_directJumpTargets.find(currentPC);
					if (pairIter != m_directJumpTargets.end())
					{
						targetBlock = pairIter->second;
					}
				}

				if (inst == Instruction::JUMP)
				{
					if (targetBlock)
					{
						// The target address is computed at compile time,
						// just pop it without looking...
						stack.pop();
						builder.CreateBr(targetBlock->llvm());
					}
					else
					{
						// FIXME: this get(0) is a temporary workaround to get some of the jump tests running.
						stack.get(0);
						builder.CreateBr(m_jumpTableBlock->llvm());
					}
				}
				else // JUMPI
				{
					stack.swap(1);
					auto val = stack.pop();
					auto zero = ConstantInt::get(Type::i256, 0);
					auto cond = builder.CreateICmpNE(val, zero, "nonzero");

					// Assume the basic blocks are properly ordered:
					auto nextBBIter = basicBlockPairIt;
					++nextBBIter;
					assert (nextBBIter != basicBlocks.end());
					auto& followBlock = nextBBIter->second;

					if (targetBlock)
					{
						stack.pop();
						builder.CreateCondBr(cond, targetBlock->llvm(), followBlock.llvm());
					}
					else
					{
						builder.CreateCondBr(cond, m_jumpTableBlock->llvm(), followBlock.llvm());
					}
				}

				break;
			}

			case Instruction::JUMPDEST:
			{
				// Extra asserts just in case.
				assert(currentPC == basicBlock.begin());
				break;
			}

			case Instruction::PC:
			{
				auto value = builder.getIntN(256, currentPC);
				stack.push(value);
				break;
			}

			case Instruction::ADDRESS:
			{
				auto value = ext.address();
				stack.push(value);
				break;
			}

			case Instruction::BALANCE:
			{
				auto address = stack.pop();
				auto value = ext.balance(address);
				stack.push(value);
				break;
			}

			case Instruction::CALLER:
			{
				auto value = ext.caller();
				stack.push(value);
				break;
			}

			case Instruction::ORIGIN:
			{
				auto value = ext.origin();
				stack.push(value);
				break;
			}

			case Instruction::CALLVALUE:
			{
				auto value = ext.callvalue();
				stack.push(value);
				break;
			}

			case Instruction::CALLDATASIZE:
			{
				auto value = ext.calldatasize();
				stack.push(value);
				break;
			}

			case Instruction::CALLDATALOAD:
			{
				auto index = stack.pop();
				auto value = ext.calldataload(index);
				stack.push(value);
				break;
			}

			case Instruction::GASPRICE:
			{
				auto value = ext.gasprice();
				stack.push(value);
				break;
			}

			case Instruction::CODESIZE:
			{
				auto value = builder.getIntN(256, bytecode.size());
				stack.push(value);
				break;
			}

			case Instruction::PREVHASH:
			{
				auto value = ext.prevhash();
				stack.push(value);
				break;
			}

			case Instruction::COINBASE:
			{
				auto value = ext.coinbase();
				stack.push(value);
				break;
			}

			case Instruction::TIMESTAMP:
			{
				auto value = ext.timestamp();
				stack.push(value);
				break;
			}

			case Instruction::NUMBER:
			{
				auto value = ext.number();
				stack.push(value);
				break;
			}

			case Instruction::DIFFICULTY:
			{
				auto value = ext.difficulty();
				stack.push(value);
				break;
			}

			case Instruction::GASLIMIT:
			{
				auto value = ext.gaslimit();
				stack.push(value);
				break;
			}

			case Instruction::CREATE:
			{
				auto endowment = stack.pop();
				auto initOff = stack.pop();
				auto initSize = stack.pop();

				auto address = ext.create(endowment, initOff, initSize);
				stack.push(address);
				break;
			}

			case Instruction::CALL:
			{
				auto gas = stack.pop();
				auto receiveAddress = stack.pop();
				auto value = stack.pop();
				auto inOff = stack.pop();
				auto inSize = stack.pop();
				auto outOff = stack.pop();
				auto outSize = stack.pop();

				auto ret = ext.call(gas, receiveAddress, value, inOff, inSize, outOff, outSize);
				stack.push(ret);
				break;
			}

			case Instruction::RETURN:
			{
				auto index = stack.pop();
				auto size = stack.pop();

				auto ret = builder.CreateTrunc(index, builder.getInt64Ty());
				ret = builder.CreateShl(ret, 32);
				size = builder.CreateTrunc(size, i32Ty);
				size = builder.CreateZExt(size, builder.getInt64Ty());
				ret = builder.CreateOr(ret, size);

				builder.CreateRet(ret);
				break;
			}

			case Instruction::SUICIDE:
			{
				auto address = stack.pop();
				ext.suicide(address);
				// Fall through
			}
			case Instruction::STOP:
			{
				builder.CreateRet(builder.getInt64(0));
				break;
			}

			}
		}

		gasMeter.commitCostBlock();

		if (!builder.GetInsertBlock()->getTerminator())	// If block not terminated
		{
			if (basicBlock.end() == bytecode.size())
			{
				//	Branch from the last regular block to the final block.
				builder.CreateBr(m_finalBlock->llvm());
			}
			else
			{
				// Branch to the next block.
				auto iterCopy = basicBlockPairIt;
				++iterCopy;
				auto& next = iterCopy->second;
				builder.CreateBr(next);
			}
		}
	}

	// Code for special blocks:
	// TODO: move to separate function.
	// Note: Right now the codegen for special blocks depends only on createBasicBlock(),
	// not on the codegen for 'regular' blocks. But it has to be done before linkBasicBlocks().
	builder.SetInsertPoint(m_finalBlock->llvm());
	builder.CreateRet(builder.getInt64(0));

	// TODO: throw an exception or something
	builder.SetInsertPoint(m_badJumpBlock->llvm());
	builder.CreateRet(builder.getInt64(0));

	builder.SetInsertPoint(m_jumpTableBlock->llvm());
	if (m_indirectJumpTargets.size() > 0)
	{
		auto& stack = m_jumpTableBlock->getStack();

		auto dest = stack.pop();
		auto switchInstr = 	builder.CreateSwitch(dest, m_badJumpBlock->llvm(),
		                   	                     m_indirectJumpTargets.size());
		for (auto it = m_indirectJumpTargets.cbegin(); it != m_indirectJumpTargets.cend(); ++it)
		{
			auto& bb = *it;
			auto dest = ConstantInt::get(Type::i256, bb->begin());
			switchInstr->addCase(dest, bb->llvm());
		}
	}
	else
	{
		builder.CreateBr(m_badJumpBlock->llvm());
	}

	linkBasicBlocks();

	return module;
}


void Compiler::linkBasicBlocks()
{
	/// Helper function that finds basic block given LLVM basic block pointer
	auto findBasicBlock = [this](llvm::BasicBlock* _llbb) -> BasicBlock&
	{
		// TODO: Fix for finding jumpTableBlock
		if (_llbb == this->m_jumpTableBlock->llvm())
			return *this->m_jumpTableBlock;

		// Name is used to get basic block index (index of first instruction)
		// TODO: If basicBlocs are still a map - multikey map can be used
		auto&& idxStr = _llbb->getName().substr(sizeof(BasicBlock::NamePrefix) - 2);
		auto idx = std::stoul(idxStr);
		return basicBlocks.find(idx)->second;
	};

	auto completePhiNodes = [findBasicBlock](llvm::BasicBlock* _llbb) -> void
	{
		size_t valueIdx = 0;
		auto firstNonPhi = _llbb->getFirstNonPHI();
		for (auto instIt = _llbb->begin(); &*instIt != firstNonPhi; ++instIt, ++valueIdx)
		{
			auto phi = llvm::cast<llvm::PHINode>(instIt);
			for (auto predIt = llvm::pred_begin(_llbb); predIt != llvm::pred_end(_llbb); ++predIt)
			{
				auto& predBB = findBasicBlock(*predIt);
				// assert(valueIdx < predBB.getStack().size()); // TODO: Report error
				phi->addIncoming(predBB.getStack().get(valueIdx), predBB);
			}
		}
	};

	// Link basic blocks
	for (auto&& p : basicBlocks)
	{
		BasicBlock& bb = p.second;
		completePhiNodes(bb.llvm());
	}
	completePhiNodes(m_jumpTableBlock->llvm());
	/*
		llvm::BasicBlock* llvmBB = bb.llvm();

		size_t valueIdx = 0;
		auto firstNonPhi = llvmBB->getFirstNonPHI();
		for (auto instIt = llvmBB->begin(); &*instIt != firstNonPhi; ++instIt, ++valueIdx)
		{
			auto phi = llvm::cast<llvm::PHINode>(instIt);
			for (auto predIt = llvm::pred_begin(llvmBB); predIt != llvm::pred_end(llvmBB); ++predIt)
			{
				auto& predBB = findBasicBlock(*predIt);
				assert(valueIdx < predBB.getStack().size()); // TODO: Report error
				phi->addIncoming(predBB.getStack().get(valueIdx), predBB);
			}
		}
	*/
}

}<|MERGE_RESOLUTION|>--- conflicted
+++ resolved
@@ -199,11 +199,6 @@
 	createBasicBlocks(bytecode);
 
 	// Init runtime structures.
-<<<<<<< HEAD
-	Memory memory(builder, module.get());
-	Ext ext(builder, module.get());
-=======
->>>>>>> d5f7de4a
 	GasMeter gasMeter(builder, module.get());
 	Memory memory(builder, module.get(), gasMeter);
 	Ext ext(builder, module.get());
