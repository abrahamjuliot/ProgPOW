--- conflicted
+++ resolved
@@ -410,12 +410,7 @@
 void Client::appendFromBlock(h256 const& _block, BlockPolarity _polarity, h256Hash& io_changed)
 {
 	// TODO: more precise check on whether the txs match.
-<<<<<<< HEAD
-	auto receipts = m_bc.receipts(_block).receipts;
-=======
-	auto d = bc().info(_block);
 	auto receipts = bc().receipts(_block).receipts;
->>>>>>> 77872542
 
 	Guard l(x_filtersWatches);
 	io_changed.insert(ChainChangedFilter);
