
<<<<<<< HEAD
#include <llvm/ADT/APInt.h>
#include "Utils.h"
#include "Instruction.h"
=======
#include "Utils.h"
>>>>>>> f55ef44c

namespace dev
{
namespace eth
{
namespace jit
{

u256 llvm2eth(i256 _i)
{
	u256 u = 0;
	u |= _i.d;
	u <<= 64;
	u |= _i.c;
	u <<= 64;
	u |= _i.b;
	u <<= 64;
	u |= _i.a;
	return u;
}

i256 eth2llvm(u256 _u)
{
	i256 i;
	u256 mask = 0xFFFFFFFFFFFFFFFF;
	i.a = static_cast<uint64_t>(_u & mask);
	_u >>= 64;
	i.b = static_cast<uint64_t>(_u & mask);
	_u >>= 64;
	i.c = static_cast<uint64_t>(_u & mask);
	_u >>= 64;
	i.d = static_cast<uint64_t>(_u & mask);
	return i;
}

<<<<<<< HEAD
llvm::APInt readPushData(bytes::const_iterator& _curr, bytes::const_iterator _end)
{
	auto pushInst = *_curr;
	assert(Instruction(pushInst) >= Instruction::PUSH1 && Instruction(pushInst) <= Instruction::PUSH32);
	auto numBytes = pushInst - static_cast<size_t>(Instruction::PUSH1) + 1;
	llvm::APInt value(256, 0);
	++_curr;	// Point the data
	for (decltype(numBytes) i = 0; i < numBytes; ++i)
	{
		byte b = (_curr != _end) ? *_curr++ : 0;
		value <<= 8;
		value |= b;
	}
	--_curr;	// Point the last real byte read
	return value;
}

=======
>>>>>>> f55ef44c
}
}
}<|MERGE_RESOLUTION|>--- conflicted
+++ resolved
@@ -1,11 +1,5 @@
 
-<<<<<<< HEAD
-#include <llvm/ADT/APInt.h>
 #include "Utils.h"
-#include "Instruction.h"
-=======
-#include "Utils.h"
->>>>>>> f55ef44c
 
 namespace dev
 {
@@ -41,26 +35,6 @@
 	return i;
 }
 
-<<<<<<< HEAD
-llvm::APInt readPushData(bytes::const_iterator& _curr, bytes::const_iterator _end)
-{
-	auto pushInst = *_curr;
-	assert(Instruction(pushInst) >= Instruction::PUSH1 && Instruction(pushInst) <= Instruction::PUSH32);
-	auto numBytes = pushInst - static_cast<size_t>(Instruction::PUSH1) + 1;
-	llvm::APInt value(256, 0);
-	++_curr;	// Point the data
-	for (decltype(numBytes) i = 0; i < numBytes; ++i)
-	{
-		byte b = (_curr != _end) ? *_curr++ : 0;
-		value <<= 8;
-		value |= b;
-	}
-	--_curr;	// Point the last real byte read
-	return value;
-}
-
-=======
->>>>>>> f55ef44c
 }
 }
 }