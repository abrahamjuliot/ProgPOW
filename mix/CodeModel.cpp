/*
	This file is part of cpp-ethereum.

	cpp-ethereum is free software: you can redistribute it and/or modify
	it under the terms of the GNU General Public License as published by
	the Free Software Foundation, either version 3 of the License, or
	(at your option) any later version.

	cpp-ethereum is distributed in the hope that it will be useful,
	but WITHOUT ANY WARRANTY; without even the implied warranty of
	MERCHANTABILITY or FITNESS FOR A PARTICULAR PURPOSE.  See the
	GNU General Public License for more details.

	You should have received a copy of the GNU General Public License
	along with cpp-ethereum.  If not, see <http://www.gnu.org/licenses/>.
*/
/** @file CodeModel.cpp
 * @author Arkadiy Paronyan arkadiy@ethdev.com
 * @date 2014
 * Ethereum IDE client.
 */

#include <sstream>
#include <memory>
#include <QDebug>
#include <QApplication>
#include <QtQml>
#include <libdevcore/Common.h>
#include <libevmcore/SourceLocation.h>
#include <libsolidity/AST.h>
#include <libsolidity/ASTVisitor.h>
#include <libsolidity/CompilerStack.h>
#include <libsolidity/SourceReferenceFormatter.h>
#include <libsolidity/InterfaceHandler.h>
#include <libevmcore/Instruction.h>
#include <libethcore/CommonJS.h>
#include "QContractDefinition.h"
#include "QFunctionDefinition.h"
#include "QVariableDeclaration.h"
#include "CodeHighlighter.h"
#include "FileIo.h"
#include "CodeModel.h"

using namespace dev::mix;

const std::set<std::string> c_predefinedContracts =
	{ "Config", "Coin", "CoinReg", "coin", "service", "owned", "mortal", "NameReg", "named", "std", "configUser" };


namespace
{
using namespace dev::solidity;
class CollectDeclarationsVisitor: public ASTConstVisitor
{
public:
	CollectDeclarationsVisitor(QHash<LocationPair, QString>* _functions, QHash<LocationPair, SolidityDeclaration>* _locals, QHash<unsigned, SolidityDeclaration>* _storage):
	m_functions(_functions), m_locals(_locals), m_storage(_storage), m_functionScope(false), m_storageSlot(0) {}
private:
	LocationPair nodeLocation(ASTNode const& _node)
	{
		return LocationPair(_node.getLocation().start, _node.getLocation().end);
	}

<<<<<<< HEAD
	virtual bool visit(FunctionDefinition const& _node)
	{
		m_functions->insert(nodeLocation(_node), QString::fromStdString(_node.getName()));
		m_functionScope = true;
		return true;
	}
=======
		SolidityType nodeType(Type const* _type)
		{
			if (!_type)
				return SolidityType { SolidityType::Type::UnsignedInteger, 32 };
			switch (_type->getCategory())
			{
			case Type::Category::Integer:
				{
					IntegerType const* it = dynamic_cast<IntegerType const*>(_type);
					unsigned size = it->getNumBits() / 8;
					SolidityType::Type typeCode = it->isAddress() ? SolidityType::Type::Address : it->isSigned() ? SolidityType::Type::SignedInteger : SolidityType::Type::UnsignedInteger;
					return SolidityType { typeCode, size };
				}
			case Type::Category::Bool:
				return SolidityType { SolidityType::Type::Bool, _type->getSizeOnStack() * 32 };
			case Type::Category::FixedBytes:
				{
					FixedBytesType const* s = dynamic_cast<FixedBytesType const*>(_type);
					return SolidityType { SolidityType::Type::FixedBytes, static_cast<unsigned>(s->getNumBytes()) };
				}
			case Type::Category::Contract:
				return SolidityType { SolidityType::Type::Address, _type->getSizeOnStack() * 32 };
			case Type::Category::Array:
			case Type::Category::Enum:
			case Type::Category::Function:
			case Type::Category::IntegerConstant:
			case Type::Category::Magic:
			case Type::Category::Mapping:
			case Type::Category::Modifier:
			case Type::Category::Real:
			case Type::Category::Struct:
			case Type::Category::TypeType:
			case Type::Category::Void:
			default:
				return SolidityType { SolidityType::Type::UnsignedInteger, 32 };
			}
		}
>>>>>>> 1e020114

	virtual void endVisit(FunctionDefinition const&)
	{
		m_functionScope = false;
	}

	virtual bool visit(VariableDeclaration const& _node)
	{
		SolidityDeclaration decl;
		decl.type = CodeModel::nodeType(_node.getType().get());
		decl.name = QString::fromStdString(_node.getName());
		if (m_functionScope)
			m_locals->insert(nodeLocation(_node), decl);
		else
			m_storage->insert(m_storageSlot++, decl);
		return true;
	}

private:
	QHash<LocationPair, QString>* m_functions;
	QHash<LocationPair, SolidityDeclaration>* m_locals;
	QHash<unsigned, SolidityDeclaration>* m_storage;
	bool m_functionScope;
	uint m_storageSlot;
};
}

void BackgroundWorker::queueCodeChange(int _jobId)
{
	m_model->runCompilationJob(_jobId);
}

CompiledContract::CompiledContract(const dev::solidity::CompilerStack& _compiler, QString const& _contractName, QString const& _source):
	QObject(nullptr),
	m_sourceHash(qHash(_source))
{
	std::string name = _contractName.toStdString();
	auto const& contractDefinition = _compiler.getContractDefinition(name);
	m_contract.reset(new QContractDefinition(nullptr, &contractDefinition));
	QQmlEngine::setObjectOwnership(m_contract.get(), QQmlEngine::CppOwnership);
	m_bytes = _compiler.getBytecode(_contractName.toStdString());
	m_assemblyItems = _compiler.getRuntimeAssemblyItems(name);
	m_constructorAssemblyItems = _compiler.getAssemblyItems(name);

	dev::solidity::InterfaceHandler interfaceHandler;
	m_contractInterface = QString::fromStdString(*interfaceHandler.getABIInterface(contractDefinition));
	if (m_contractInterface.isEmpty())
		m_contractInterface = "[]";
	if (contractDefinition.getLocation().sourceName.get())
		m_documentId = QString::fromStdString(*contractDefinition.getLocation().sourceName);

	CollectDeclarationsVisitor visitor(&m_functions, &m_locals, &m_storage);
	contractDefinition.accept(visitor);
}

QString CompiledContract::codeHex() const
{
	return QString::fromStdString(toJS(m_bytes));
}

CodeModel::CodeModel(QObject* _parent):
	QObject(_parent),
	m_compiling(false),
	m_codeHighlighterSettings(new CodeHighlighterSettings()),
	m_backgroundWorker(this),
	m_backgroundJobId(0)
{
	m_backgroundThread.start();
	m_backgroundWorker.moveToThread(&m_backgroundThread);
	connect(this, &CodeModel::scheduleCompilationJob, &m_backgroundWorker, &BackgroundWorker::queueCodeChange, Qt::QueuedConnection);
	qRegisterMetaType<CompiledContract*>("CompiledContract*");
	qRegisterMetaType<QContractDefinition*>("QContractDefinition*");
	qRegisterMetaType<QFunctionDefinition*>("QFunctionDefinition*");
	qRegisterMetaType<QVariableDeclaration*>("QVariableDeclaration*");
	qmlRegisterType<QFunctionDefinition>("org.ethereum.qml", 1, 0, "QFunctionDefinition");
	qmlRegisterType<QVariableDeclaration>("org.ethereum.qml", 1, 0, "QVariableDeclaration");
}

CodeModel::~CodeModel()
{
	stop();
	disconnect(this);
	releaseContracts();
}

void CodeModel::stop()
{
	///@todo: cancel bg job
	m_backgroundThread.exit();
	m_backgroundThread.wait();
}

void CodeModel::reset(QVariantMap const& _documents)
{
	///@todo: cancel bg job
	Guard l(x_contractMap);
	releaseContracts();
	Guard pl(x_pendingContracts);
	m_pendingContracts.clear();

	for (QVariantMap::const_iterator d =  _documents.cbegin(); d != _documents.cend(); ++d)
		m_pendingContracts[d.key()] = d.value().toString();
	// launch the background thread
	m_compiling = true;
	emit stateChanged();
	emit scheduleCompilationJob(++m_backgroundJobId);
}

void CodeModel::registerCodeChange(QString const& _documentId, QString const& _code)
{
	CompiledContract* contract = contractByDocumentId(_documentId);
	if (contract != nullptr && contract->m_sourceHash == qHash(_code))
		return;

	{
		Guard pl(x_pendingContracts);
		m_pendingContracts[_documentId] = _code;
	}

	// launch the background thread
	m_compiling = true;
	emit stateChanged();
	emit scheduleCompilationJob(++m_backgroundJobId);
}

QVariantMap CodeModel::contracts() const
{
	QVariantMap result;
	Guard l(x_contractMap);
	for (ContractMap::const_iterator c = m_contractMap.cbegin(); c != m_contractMap.cend(); ++c)
		result.insert(c.key(), QVariant::fromValue(c.value()));
	return result;
}

CompiledContract* CodeModel::contractByDocumentId(QString _documentId) const
{
	Guard l(x_contractMap);
	for (ContractMap::const_iterator c = m_contractMap.cbegin(); c != m_contractMap.cend(); ++c)
		if (c.value()->m_documentId == _documentId)
			return c.value();
	return nullptr;
}

CompiledContract const& CodeModel::contract(QString _name) const
{
	Guard l(x_contractMap);
	CompiledContract* res = m_contractMap.value(_name);
	if (res == nullptr)
		BOOST_THROW_EXCEPTION(dev::Exception() << dev::errinfo_comment("Contract not found: " + _name.toStdString()));
	return *res;
}

void CodeModel::releaseContracts()
{
	for (ContractMap::iterator c = m_contractMap.begin(); c != m_contractMap.end(); ++c)
		c.value()->deleteLater();
	m_contractMap.clear();
}

void CodeModel::runCompilationJob(int _jobId)
{
	if (_jobId != m_backgroundJobId)
		return; //obsolete job

	ContractMap result;
	solidity::CompilerStack cs(true);
	try
	{
		cs.addSource("configUser", R"(contract configUser{function configAddr()constant returns(address a){ return 0xf025d81196b72fba60a1d4dddad12eeb8360d828;}})");
		{
			Guard l(x_pendingContracts);
			for (auto const& c: m_pendingContracts)
				cs.addSource(c.first.toStdString(), c.second.toStdString());
		}
		cs.compile(false);

		{
			Guard pl(x_pendingContracts);
			Guard l(x_contractMap);
			for (std::string n: cs.getContractNames())
			{
				if (c_predefinedContracts.count(n) != 0)
					continue;
				QString name = QString::fromStdString(n);
				QString sourceName = QString::fromStdString(*cs.getContractDefinition(n).getLocation().sourceName);
				auto sourceIter = m_pendingContracts.find(sourceName);
				QString source = sourceIter != m_pendingContracts.end() ? sourceIter->second : QString();
				CompiledContract* contract = new CompiledContract(cs, name, source);
				QQmlEngine::setObjectOwnership(contract, QQmlEngine::CppOwnership);
				result[name] = contract;
				CompiledContract* prevContract = m_contractMap.value(name);
				if (prevContract != nullptr && prevContract->contractInterface() != result[name]->contractInterface())
					emit contractInterfaceChanged(name);
			}
			releaseContracts();
			m_contractMap.swap(result);
			emit codeChanged();
			emit compilationComplete();
		}
	}
	catch (dev::Exception const& _exception)
	{
		std::ostringstream error;
		solidity::SourceReferenceFormatter::printExceptionInformation(error, _exception, "Error", cs);
		SourceLocation const* location = boost::get_error_info<solidity::errinfo_sourceLocation>(_exception);
		QString message = QString::fromStdString(error.str());
		CompiledContract* contract = nullptr;
		if (location && location->sourceName.get() && (contract = contractByDocumentId(QString::fromStdString(*location->sourceName))))
			message = message.replace(QString::fromStdString(*location->sourceName), contract->contract()->name()); //substitute the location to match our contract names
		compilationError(message);
	}
	m_compiling = false;
	emit stateChanged();
}

bool CodeModel::hasContract() const
{
	Guard l(x_contractMap);
	return m_contractMap.size() != 0;
}

dev::bytes const& CodeModel::getStdContractCode(const QString& _contractName, const QString& _url)
{
	auto cached = m_compiledContracts.find(_contractName);
	if (cached != m_compiledContracts.end())
		return cached->second;

	FileIo fileIo;
	std::string source = fileIo.readFile(_url).toStdString();
	solidity::CompilerStack cs(false);
	cs.setSource(source);
	cs.compile(false);
	for (std::string const& name: cs.getContractNames())
	{
		dev::bytes code = cs.getBytecode(name);
		m_compiledContracts.insert(std::make_pair(QString::fromStdString(name), std::move(code)));
	}
	return m_compiledContracts.at(_contractName);
}

SolidityType CodeModel::nodeType(solidity::Type const* _type)
{
	SolidityType r { SolidityType::Type::UnsignedInteger, 32, false, false, QString::fromStdString(_type->toString()), std::vector<SolidityDeclaration>(), std::vector<QString>() };
	if (!_type)
		return r;
	switch (_type->getCategory())
	{
	case Type::Category::Integer:
		{
			IntegerType const* it = dynamic_cast<IntegerType const*>(_type);
			r.size = it->getNumBits() / 8;
			r.type = it->isAddress() ? SolidityType::Type::Address : it->isHash() ? SolidityType::Type::Hash : it->isSigned() ? SolidityType::Type::SignedInteger : SolidityType::Type::UnsignedInteger;
		}
		break;
	case Type::Category::Bool:
		r.type = SolidityType::Type::Bool;
		break;
	case Type::Category::String:
		{
			StaticStringType const* s = dynamic_cast<StaticStringType const*>(_type);
			r.type = SolidityType::Type::String;
			r.size = static_cast<unsigned>(s->getNumBytes());
		}
	case Type::Category::Contract:
		r.type = SolidityType::Type::Address;
		break;
	case Type::Category::Array:
		{
			ArrayType const* array = dynamic_cast<ArrayType const*>(_type);
			SolidityType elementType = nodeType(array->getBaseType().get());
			r = elementType;
			r.array = true;
		}
		break;
	case Type::Category::Enum:
		{
			r.type = SolidityType::Type::Enum;
			EnumType const* e = dynamic_cast<EnumType const*>(_type);
			for(auto const& enumValue: e->getEnumDefinition().getMembers())
				r.enumNames.push_back(QString::fromStdString(enumValue->getName()));
		}
		break;
	case Type::Category::Struct:
		{
			r.type = SolidityType::Type::Struct;
			StructType const* s = dynamic_cast<StructType const*>(_type);
			for(auto const& structMember: s->getMembers())
				r.members.push_back(SolidityDeclaration { QString::fromStdString(structMember.first), nodeType(structMember.second.get()) });
		}
		break;
	case Type::Category::Function:
	case Type::Category::IntegerConstant:
	case Type::Category::Magic:
	case Type::Category::Mapping:
	case Type::Category::Modifier:
	case Type::Category::Real:
	case Type::Category::TypeType:
	case Type::Category::Void:
	default:
		break;
		//BOOST_THROW_EXCEPTION(dev::Exception() << errinfo_comment("Unsupported solidityType: " + _type->toString()));
	}
	return r;
}
<|MERGE_RESOLUTION|>--- conflicted
+++ resolved
@@ -61,52 +61,12 @@
 		return LocationPair(_node.getLocation().start, _node.getLocation().end);
 	}
 
-<<<<<<< HEAD
 	virtual bool visit(FunctionDefinition const& _node)
 	{
 		m_functions->insert(nodeLocation(_node), QString::fromStdString(_node.getName()));
 		m_functionScope = true;
 		return true;
 	}
-=======
-		SolidityType nodeType(Type const* _type)
-		{
-			if (!_type)
-				return SolidityType { SolidityType::Type::UnsignedInteger, 32 };
-			switch (_type->getCategory())
-			{
-			case Type::Category::Integer:
-				{
-					IntegerType const* it = dynamic_cast<IntegerType const*>(_type);
-					unsigned size = it->getNumBits() / 8;
-					SolidityType::Type typeCode = it->isAddress() ? SolidityType::Type::Address : it->isSigned() ? SolidityType::Type::SignedInteger : SolidityType::Type::UnsignedInteger;
-					return SolidityType { typeCode, size };
-				}
-			case Type::Category::Bool:
-				return SolidityType { SolidityType::Type::Bool, _type->getSizeOnStack() * 32 };
-			case Type::Category::FixedBytes:
-				{
-					FixedBytesType const* s = dynamic_cast<FixedBytesType const*>(_type);
-					return SolidityType { SolidityType::Type::FixedBytes, static_cast<unsigned>(s->getNumBytes()) };
-				}
-			case Type::Category::Contract:
-				return SolidityType { SolidityType::Type::Address, _type->getSizeOnStack() * 32 };
-			case Type::Category::Array:
-			case Type::Category::Enum:
-			case Type::Category::Function:
-			case Type::Category::IntegerConstant:
-			case Type::Category::Magic:
-			case Type::Category::Mapping:
-			case Type::Category::Modifier:
-			case Type::Category::Real:
-			case Type::Category::Struct:
-			case Type::Category::TypeType:
-			case Type::Category::Void:
-			default:
-				return SolidityType { SolidityType::Type::UnsignedInteger, 32 };
-			}
-		}
->>>>>>> 1e020114
 
 	virtual void endVisit(FunctionDefinition const&)
 	{
@@ -358,17 +318,17 @@
 		{
 			IntegerType const* it = dynamic_cast<IntegerType const*>(_type);
 			r.size = it->getNumBits() / 8;
-			r.type = it->isAddress() ? SolidityType::Type::Address : it->isHash() ? SolidityType::Type::Hash : it->isSigned() ? SolidityType::Type::SignedInteger : SolidityType::Type::UnsignedInteger;
+			r.type = it->isAddress() ? SolidityType::Type::Address : it->isSigned() ? SolidityType::Type::SignedInteger : SolidityType::Type::UnsignedInteger;
 		}
 		break;
 	case Type::Category::Bool:
 		r.type = SolidityType::Type::Bool;
 		break;
-	case Type::Category::String:
-		{
-			StaticStringType const* s = dynamic_cast<StaticStringType const*>(_type);
-			r.type = SolidityType::Type::String;
-			r.size = static_cast<unsigned>(s->getNumBytes());
+	case Type::Category::FixedBytes:
+		{
+			FixedBytesType const* b = dynamic_cast<FixedBytesType const*>(_type);
+			r.type = SolidityType::Type::Bytes;
+			r.size = static_cast<unsigned>(b->getNumBytes());
 		}
 	case Type::Category::Contract:
 		r.type = SolidityType::Type::Address;
